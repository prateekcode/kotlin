/*
 * Copyright 2000-2018 JetBrains s.r.o.
 *
 * Licensed under the Apache License, Version 2.0 (the "License");
 * you may not use this file except in compliance with the License.
 * You may obtain a copy of the License at
 *
 * http://www.apache.org/licenses/LICENSE-2.0
 *
 * Unless required by applicable law or agreed to in writing, software
 * distributed under the License is distributed on an "AS IS" BASIS,
 * WITHOUT WARRANTIES OR CONDITIONS OF ANY KIND, either express or implied.
 * See the License for the specific language governing permissions and
 * limitations under the License.
 */
package com.intellij.compiler;

import com.intellij.openapi.module.Module;
import com.intellij.openapi.roots.DependencyScope;
import com.intellij.openapi.roots.ModuleRootModificationUtil;
import com.intellij.testFramework.JavaModuleTestCase;
import com.intellij.testFramework.PsiTestUtil;
import com.intellij.testFramework.fixtures.TempDirTestFixture;
import com.intellij.testFramework.fixtures.impl.TempDirTestFixtureImpl;
import com.intellij.util.Chunk;

import java.io.IOException;
import java.util.Arrays;
import java.util.List;

<<<<<<< HEAD
/**
 * @author nik
 */
=======
>>>>>>> 93b17785
public class ModuleCompilerUtilTest extends JavaModuleTestCase {
  private TempDirTestFixture myTempDirTestFixture;

  @Override
  protected void setUp() throws Exception {
    super.setUp();
    myTempDirTestFixture = new TempDirTestFixtureImpl();
    myTempDirTestFixture.setUp();
  }

  @Override
  protected void tearDown() throws Exception {
    try {
      myTempDirTestFixture.tearDown();
    }
    catch (Throwable e) {
      addSuppressedException(e);
    }
    finally {
      super.tearDown();
    }
  }

  public void testNoCyclicDependencies() throws IOException {
    Module a = createModule("a");
    Module b = createModule("b");
    PsiTestUtil.addSourceRoot(a, myTempDirTestFixture.findOrCreateDir("a-main"));
    PsiTestUtil.addSourceRoot(a, myTempDirTestFixture.findOrCreateDir("a-tests"), true);
    PsiTestUtil.addSourceRoot(b, myTempDirTestFixture.findOrCreateDir("b-main"));
    PsiTestUtil.addSourceRoot(b, myTempDirTestFixture.findOrCreateDir("b-tests"), true);
    ModuleRootModificationUtil.addDependency(a, b);
    assertEmpty(ModuleCompilerUtil.getCyclicDependencies(myProject, Arrays.asList(a, b)));
  }

  public void testDoNotReportTestsCyclesIncludedIntoProductionCycles() throws IOException {
    Module a = createModule("a");
    Module b = createModule("b");
    PsiTestUtil.addSourceRoot(a, myTempDirTestFixture.findOrCreateDir("a-main"));
    PsiTestUtil.addSourceRoot(a, myTempDirTestFixture.findOrCreateDir("a-tests"), true);
    PsiTestUtil.addSourceRoot(b, myTempDirTestFixture.findOrCreateDir("b-main"));
    PsiTestUtil.addSourceRoot(b, myTempDirTestFixture.findOrCreateDir("b-tests"), true);
    ModuleRootModificationUtil.addDependency(a, b);
    ModuleRootModificationUtil.addDependency(b, a);
    List<Chunk<ModuleSourceSet>> cycles = ModuleCompilerUtil.getCyclicDependencies(myProject, Arrays.asList(a, b));
    assertEquals(1, cycles.size());
  }

  public void testIgnoreEmptySourceSets() throws IOException {
    Module a = createModule("a");
    Module b = createModule("b");
    PsiTestUtil.addSourceRoot(a, myTempDirTestFixture.findOrCreateDir("a-main"));
    PsiTestUtil.addSourceRoot(b, myTempDirTestFixture.findOrCreateDir("b-main"));
    PsiTestUtil.addSourceRoot(b, myTempDirTestFixture.findOrCreateDir("b-tests"), true);
    ModuleRootModificationUtil.addDependency(a, b);
    ModuleRootModificationUtil.addDependency(b, a, DependencyScope.TEST, false);
    assertEmpty(ModuleCompilerUtil.getCyclicDependencies(myProject, Arrays.asList(a, b)));
  }
}<|MERGE_RESOLUTION|>--- conflicted
+++ resolved
@@ -28,12 +28,6 @@
 import java.util.Arrays;
 import java.util.List;
 
-<<<<<<< HEAD
-/**
- * @author nik
- */
-=======
->>>>>>> 93b17785
 public class ModuleCompilerUtilTest extends JavaModuleTestCase {
   private TempDirTestFixture myTempDirTestFixture;
 

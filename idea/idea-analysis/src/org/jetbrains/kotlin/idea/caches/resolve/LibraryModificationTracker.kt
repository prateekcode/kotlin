--- conflicted
+++ resolved
@@ -30,13 +30,8 @@
 import com.intellij.codeInsight.ExternalAnnotationsListener
 import com.intellij.psi.PsiModifierListOwner
 
-<<<<<<< HEAD
 class LibraryModificationTracker(project: Project) : DefaultModificationTracker() {
-    class object {
-=======
-class LibraryModificationTracker(project: Project) : SimpleModificationTracker() {
     companion object {
->>>>>>> 1338e0cd
         platformStatic fun getInstance(project: Project) = ServiceManager.getService(project, javaClass<LibraryModificationTracker>())!!
     }
 
